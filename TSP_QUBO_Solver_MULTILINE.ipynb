--- conflicted
+++ resolved
@@ -6,11 +6,7 @@
    "metadata": {},
    "outputs": [],
    "source": [
-<<<<<<< HEAD
-    "from deliverable.code.tsp.TSP_Formulation_Methods import *\n",
-=======
     "from deliverable.main.tsp.TSP_Formulation_Methods import *\n",
->>>>>>> 9579770f
     "import numpy as np\n",
     "\n",
     "distances_original_matrix = np.loadtxt(\"./data/matriz-rutas-granada\")\n",
